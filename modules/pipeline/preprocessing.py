import argparse
import os
import warnings
import numpy as np
import pandas as pd
import tarfile

from sklearn.model_selection import train_test_split
from sklearn.preprocessing import (
    StandardScaler,
    OneHotEncoder,
<<<<<<< HEAD
    KBinsDiscretizer,
)
=======
    LabelBinarizer,
    KBinsDiscretizer,
)
from sklearn.preprocessing import PolynomialFeatures
>>>>>>> c922d442
from sklearn.compose import make_column_transformer
from sklearn.exceptions import DataConversionWarning

warnings.filterwarnings(action="ignore", category=DataConversionWarning)
try:
    from sklearn.externals import joblib
except:
    import joblib

from io import StringIO

columns = [
    "age",
    "education",
    "major industry code",
    "class of worker",
    "num persons worked for employer",
    "capital gains",
    "capital losses",
    "dividends from stocks",
    "income",
]

original_columns = [
    "age",
    "class of worker",
    "detailed industry recode",
    "detailed occupation recode",
    "education",
    "wage per hour",
    "enroll in edu inst last wk",
    "marital stat",
    "major industry code",
    "major occupation code",
    "race",
    "hispanic origin",
    "sex",
    "member of a labor union",
    "reason for unemployment",
    "fill inc questionnaire for veteran's admin",
    "veterans benefits",
    "capital gains",
    "capital losses",
    "dividends from stocks",
    "tax filer stat",
    "region of previous residence",
    "state of previous residence",
    "detailed household and family stat",
    "detailed household summary in household",
    "instance weight",
    "migration code-change in msa",
    "migration code-change in reg",
    "migration code-move within reg",
    "live in this house 1 year ago",
    "migration prev res in sunbelt",
    "num persons worked for employer",
    "family members under 18",
    "country of birth father",
    "country of birth mother",
    "country of birth self",
    "citizenship",
    "own business or self employed",
    "weeks worked in year",
    "year",
    "income",
]

class_labels = [" - 50000.", " 50000+."]


def print_shape(df):
    negative_examples, positive_examples = np.bincount(df["income"])
    print(
        "Data shape: {}, {} positive examples, {} negative examples".format(
            df.shape, positive_examples, negative_examples
        )
    )

def model_fn(model_dir):
    """
    This loads returns a Scikit-learn Classifier from a model.joblib file in
    the SageMaker model directory model_dir.
    """
    clf = joblib.load(os.path.join(model_dir, "model.joblib"))
    return clf


# TODO try to comment out the "input_fn" function below, see what happens?
def input_fn(request_body, request_content_type):
    """Takes request data and de-serializes the data into an object for prediction.
        When an InvokeEndpoint operation is made against an Endpoint running SageMaker model server,
        the model server receives two pieces of information:
            - The request Content-Type, for example "application/json"
            - The request data, which is at most 5 MB (5 * 1024 * 1024 bytes) in size.
        The input_fn is responsible to take the request data and pre-process it before prediction.
    Args:
        input_data (obj): the request data.
        content_type (str): the request Content-Type.
    Returns:
        (obj): data ready for prediction.
    """

    # print(request_body)
    print(request_content_type)
    input_data_path = "input.csv"
    print(f"input_fn is called, length is {len(request_body) // 1024 ** 2} MBytes")
    with open(input_data_path, "w") as fout:
        fout.write(request_body)

    print("Reading input data from {}".format(input_data_path))
    df = pd.read_csv(input_data_path)
    # df = pd.read_csv(input_data_path, names=original_columns)
    print("Just read it in", df.head(1))
    print("Before selection of DF = ", df.shape)
    df = pd.DataFrame(data=df, columns=columns[:-1]) # get rid of the income column (label)
    print("After selection of DF = ", df.shape)
    print(f"null sum = {df.isnull().sum()}")
    df.dropna(inplace=True)
    print(f"after null sum = {df.isnull().sum()}")
    print(f"final shape = {df.shape}")
    print("final head()", df.head(1))
    return df


def predict_fn(input_data, model):
    """Preprocess input data

    We implement this because the default predict_fn uses .predict(), but our model is a preprocessor
    so we want to use .transform().

    The output is returned in the following order:

        rest of features either one hot encoded or standardized
    """
    print(f"predict_fn: input_data - {input_data.columns}")
    print(f"predict_fn: {input_data.head()}")
    print(f"predict_fn: proc_model is {model}")
    features = model.transform(input_data)
    print(f"predict_fn: features extracted {features}")
    return features


def output_fn(prediction, response_content_type):

    strio = StringIO()
    pd.DataFrame(prediction).to_csv(strio, header=False, index=False)
    return strio.getvalue()

if __name__ == "__main__":
    parser = argparse.ArgumentParser()
    parser.add_argument("--train-test-split-ratio", type=float, default=0.3)
    args, _ = parser.parse_known_args()

    print("Received arguments {}".format(args))

    input_data_path = os.path.join("/opt/ml/processing/input", "census-income.csv")

    print("Reading input data from {}".format(input_data_path))
    df = pd.read_csv(input_data_path)
    df = pd.DataFrame(data=df, columns=columns)
    df.dropna(inplace=True)
    df.drop_duplicates(inplace=True)
    df.replace(class_labels, [0, 1], inplace=True)

    negative_examples, positive_examples = np.bincount(df["income"])
    print(
        "Data after cleaning: {}, {} positive examples, {} negative examples".format(
            df.shape, positive_examples, negative_examples
        )
    )

    split_ratio = args.train_test_split_ratio
    print("Splitting data into train and test sets with ratio {}".format(split_ratio))
    X_train, X_test, y_train, y_test = train_test_split(
        df.drop("income", axis=1), df["income"], test_size=split_ratio, random_state=0
    )

    preprocess = make_column_transformer(
        (
            ["age", "num persons worked for employer"],
            KBinsDiscretizer(encode="onehot-dense", n_bins=10),
        ),
        (
            ["capital gains", "capital losses", "dividends from stocks"],
            StandardScaler(),
        ),
        (
            ["education", "major industry code", "class of worker"],
            OneHotEncoder(sparse=False),
        ),
    )
    print("Running preprocessing and feature engineering transformations")
    train_features = preprocess.fit_transform(X_train)
    test_features = preprocess.transform(X_test)

    print("Train data shape after preprocessing: {}".format(train_features.shape))
    print("Test data shape after preprocessing: {}".format(test_features.shape))

    train_features_output_path = os.path.join(
        "/opt/ml/processing/train", "train_features.csv"
    )
    train_labels_output_path = os.path.join(
        "/opt/ml/processing/train", "train_labels.csv"
    )

    test_features_output_path = os.path.join(
        "/opt/ml/processing/test", "test_features.csv"
    )
    test_labels_output_path = os.path.join("/opt/ml/processing/test", "test_labels.csv")

    print("Saving training features to {}".format(train_features_output_path))
    pd.DataFrame(train_features).to_csv(
        train_features_output_path, header=False, index=False
    )

    print("Saving test features to {}".format(test_features_output_path))
    pd.DataFrame(test_features).to_csv(
        test_features_output_path, header=False, index=False
    )

    print("Saving training labels to {}".format(train_labels_output_path))
    y_train.to_csv(train_labels_output_path, header=False, index=False)

    print("Saving test labels to {}".format(test_labels_output_path))
    y_test.to_csv(test_labels_output_path, header=False, index=False)

    model_output_directory = "./model.joblib"
    print("Saving model to {}".format(model_output_directory))
    joblib.dump(preprocess, model_output_directory)
    # tar the model
    with tarfile.open('/opt/ml/processing/model/proc_model.tar.gz', mode='w:gz') as archive:
        archive.add(model_output_directory, recursive=True)<|MERGE_RESOLUTION|>--- conflicted
+++ resolved
@@ -1,6 +1,7 @@
 import argparse
 import os
 import warnings
+
 import numpy as np
 import pandas as pd
 import tarfile
@@ -9,16 +10,10 @@
 from sklearn.preprocessing import (
     StandardScaler,
     OneHotEncoder,
-<<<<<<< HEAD
     KBinsDiscretizer,
 )
-=======
-    LabelBinarizer,
-    KBinsDiscretizer,
-)
-from sklearn.preprocessing import PolynomialFeatures
->>>>>>> c922d442
 from sklearn.compose import make_column_transformer
+
 from sklearn.exceptions import DataConversionWarning
 
 warnings.filterwarnings(action="ignore", category=DataConversionWarning)
@@ -243,7 +238,6 @@
 
     print("Saving test labels to {}".format(test_labels_output_path))
     y_test.to_csv(test_labels_output_path, header=False, index=False)
-
     model_output_directory = "./model.joblib"
     print("Saving model to {}".format(model_output_directory))
     joblib.dump(preprocess, model_output_directory)
