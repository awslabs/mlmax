import uuid
import tarfile
import argparse
<<<<<<< HEAD
import configparser

import boto3
import stepfunctions
from stepfunctions import steps
from stepfunctions.inputs import ExecutionInput
from stepfunctions.steps import (
    Chain,
    ChoiceRule,
    ModelStep,
    ProcessingStep,
    TrainingStep,
    TransformStep,
)
from custom_steps import MLMaxTrainingStep
=======
from stepfunctions.steps import Chain
>>>>>>> 8d08a386
from stepfunctions.workflow import Workflow
import sagemaker



def get_existing_training_pipeline(workflow_arn):
    """
    Create a dummpy implementation of get existing training pipeline
    """
    training_pipeline = Workflow(
        name="training_pipeline_name",
        definition=Chain([]),
        role="workflow_execution_role",
    )

    return training_pipeline.attach(workflow_arn)


def example_run_training_pipeline(workflow_arn, region):
    """
    execute the Workflow, which consists of four steps:

    1. Define job names for pre-processing, training, and evaluation
    2. Upload source code for pre-processing, training, and evaluation
    3. Define URLs for the input, output, and intermediary data
    4. Execute the workflow with populated parameters, and monitor the progress
    5. Inspect the evaluation result when the execution is completed
    """
<<<<<<< HEAD
=======
    region = workflow_arn.split(":")[3]  # TODO brittle?
>>>>>>> 8d08a386
    training_pipeline = get_existing_training_pipeline(workflow_arn)

    # Step 1 - Generate unique names for Pre-Processing Job, Training Job, and
    training_job_name = f"scikit-learn-training-{uuid.uuid1().hex}"
    preprocessing_job_name = f"scikit-learn-sm-preprocessing-{uuid.uuid1().hex}"
    evaluation_job_name = f"scikit-learn-sm-evaluation-{uuid.uuid1().hex}"

    # Step 2 - Upload source code (pre-processing, evaluation, and train) to sagemaker
    PREPROCESSING_SCRIPT_LOCATION = "preprocessing.py"
    MODELEVALUATION_SCRIPT_LOCATION = "evaluation.py"
    MODELTRAINING_SCRIPT_LOCATION = "train.py"

    sagemaker_session = sagemaker.Session()

<<<<<<< HEAD
=======
    # To do: parameterize this in case running AWS CLI in a different region to
    # the step function deploy region.

    # region = sagemaker_session.boto_region_name
>>>>>>> 8d08a386
    input_preprocessing_code = sagemaker_session.upload_data(
        PREPROCESSING_SCRIPT_LOCATION,
        bucket=sagemaker_session.default_bucket(),
        key_prefix="data/sklearn_processing/code",
    )
    input_evaluation_code = sagemaker_session.upload_data(
        MODELEVALUATION_SCRIPT_LOCATION,
        bucket=sagemaker_session.default_bucket(),
        key_prefix="data/sklearn_processing/code",
    )
    s3_bucket_base_uri = f"s3://{sagemaker_session.default_bucket()}"
    sm_submit_dir_url = (
        f"{s3_bucket_base_uri}/{training_job_name}/source/sourcedir.tar.gz"
    )
    tar = tarfile.open("/tmp/sourcedir.tar.gz", "w:gz")
    # TODO need to add directory if source_dir is specified.
    tar.add(MODELTRAINING_SCRIPT_LOCATION)
    tar.close()
    sagemaker_session.upload_data(
        "/tmp/sourcedir.tar.gz",
        bucket=sagemaker_session.default_bucket(),
        key_prefix=f"{training_job_name}/source",
    )

<<<<<<< HEAD
    # Step 3 - Define data URLs, preprocessed data URLs can be made specifically to this training job
=======
    # Step 3 - Define data URLs, preprocessed data URLs can be made
    # specifically to this training job
>>>>>>> 8d08a386
    input_data = (
        f"s3://sagemaker-sample-data-{region}/processing/census/census-income.csv"
    )
    output_data = f"{s3_bucket_base_uri}/data/sklearn_processing/output"
    preprocessed_training_data = f"{output_data}/train_data"
    preprocessed_test_data = f"{output_data}/test_data"

    # Step 4 - Execute workflow
    print(f"Training Job Name is {training_job_name}")
    execution = training_pipeline.execute(
        inputs={
            "InputDataURL": input_data,
            # Each pre processing job (SageMaker processing job) requires a unique name,
            "PreprocessingJobName": preprocessing_job_name,
            "PreprocessingCodeURL": input_preprocessing_code,
            # Each Sagemaker Training job requires a unique name,
            "TrainingJobName": training_job_name,
            "SMSubmitDirURL": sm_submit_dir_url,
            "SMRegion": region,
            # Each SageMaker processing job requires a unique name,
            "EvaluationProcessingJobName": evaluation_job_name,
            "EvaluationCodeURL": input_evaluation_code,
            "EvaluationResultURL": (
                f"{s3_bucket_base_uri}/{training_job_name}/evaluation"
            ),
            "PreprocessedTrainDataURL": preprocessed_training_data,
            "PreprocessedTestDataURL": preprocessed_test_data,
            "SMOutputDataURL": f"{s3_bucket_base_uri}/",
            "SMDebugOutputURL": f"{s3_bucket_base_uri}/",
        }
    )
    execution.get_output(wait=True)
    execution.render_progress()

    # Step 5 - Inspect the output of the Workflow execution
    workflow_execution_output_json = execution.get_output(wait=True)
    from sagemaker.s3 import S3Downloader
    import json

    evaluation_output_config = workflow_execution_output_json["ProcessingOutputConfig"]
    for output in evaluation_output_config["Outputs"]:
        if output["OutputName"] == "evaluation":
            evaluation_s3_uri = "{}/{}".format(
                output["S3Output"]["S3Uri"], "evaluation.json"
            )
            break

    evaluation_output = S3Downloader.read_file(evaluation_s3_uri)
    evaluation_output_dict = json.loads(evaluation_output)
    print(json.dumps(evaluation_output_dict, sort_keys=True, indent=4))


if __name__ == "__main__":
    sts = boto3.client("sts")
    account = sts.get_caller_identity().get("Account")
    region = sts.meta.region_name
    parser = argparse.ArgumentParser()
<<<<<<< HEAD
    parser.add_argument("--target_env", "-e", type=str, default="dev")
    args, _ = parser.parse_known_args()
    config = configparser.ConfigParser()
    with open(f"config/deploy-{region}-{args.target_env}.ini") as f:
        config.read_string("[default]\n" + f.read())
    training_pipeline_name = config["default"]["TrainingPipelineName"]
    target_env = config["default"]["TargetEnv"]
    workflow_arn = (
        f"arn:aws:states:{region}:{account}:"
        f"stateMachine:{training_pipeline_name}-{target_env}"
    )
    print(f"State Machine Name is {training_pipeline_name}-{target_env}")
    example_run_training_pipeline(workflow_arn, region)
=======
    parser.add_argument(
        "--workflow-arn", "-w", type=str,
    )
    args, _ = parser.parse_known_args()

    example_run_training_pipeline(args.workflow_arn)
>>>>>>> 8d08a386
<|MERGE_RESOLUTION|>--- conflicted
+++ resolved
@@ -1,28 +1,18 @@
 import uuid
 import tarfile
 import argparse
-<<<<<<< HEAD
-import configparser
+from stepfunctions.steps import Chain
+from stepfunctions.workflow import Workflow
 
-import boto3
-import stepfunctions
-from stepfunctions import steps
-from stepfunctions.inputs import ExecutionInput
-from stepfunctions.steps import (
-    Chain,
-    ChoiceRule,
-    ModelStep,
-    ProcessingStep,
-    TrainingStep,
-    TransformStep,
-)
-from custom_steps import MLMaxTrainingStep
-=======
-from stepfunctions.steps import Chain
->>>>>>> 8d08a386
-from stepfunctions.workflow import Workflow
 import sagemaker
+from sagemaker import get_execution_role
+from sagemaker.processing import ProcessingInput, ProcessingOutput
+from sagemaker.s3 import S3Uploader
+from sagemaker.sklearn.processing import SKLearnProcessor
 
+from sagemaker.sklearn.estimator import SKLearn
+
+import pandas as pd
 
 
 def get_existing_training_pipeline(workflow_arn):
@@ -48,12 +38,9 @@
     4. Execute the workflow with populated parameters, and monitor the progress
     5. Inspect the evaluation result when the execution is completed
     """
-<<<<<<< HEAD
-=======
-    region = workflow_arn.split(":")[3]  # TODO brittle?
->>>>>>> 8d08a386
+    
     training_pipeline = get_existing_training_pipeline(workflow_arn)
-
+    
     # Step 1 - Generate unique names for Pre-Processing Job, Training Job, and
     training_job_name = f"scikit-learn-training-{uuid.uuid1().hex}"
     preprocessing_job_name = f"scikit-learn-sm-preprocessing-{uuid.uuid1().hex}"
@@ -65,14 +52,6 @@
     MODELTRAINING_SCRIPT_LOCATION = "train.py"
 
     sagemaker_session = sagemaker.Session()
-
-<<<<<<< HEAD
-=======
-    # To do: parameterize this in case running AWS CLI in a different region to
-    # the step function deploy region.
-
-    # region = sagemaker_session.boto_region_name
->>>>>>> 8d08a386
     input_preprocessing_code = sagemaker_session.upload_data(
         PREPROCESSING_SCRIPT_LOCATION,
         bucket=sagemaker_session.default_bucket(),
@@ -97,12 +76,9 @@
         key_prefix=f"{training_job_name}/source",
     )
 
-<<<<<<< HEAD
-    # Step 3 - Define data URLs, preprocessed data URLs can be made specifically to this training job
-=======
+
     # Step 3 - Define data URLs, preprocessed data URLs can be made
     # specifically to this training job
->>>>>>> 8d08a386
     input_data = (
         f"s3://sagemaker-sample-data-{region}/processing/census/census-income.csv"
     )
@@ -160,7 +136,6 @@
     account = sts.get_caller_identity().get("Account")
     region = sts.meta.region_name
     parser = argparse.ArgumentParser()
-<<<<<<< HEAD
     parser.add_argument("--target_env", "-e", type=str, default="dev")
     args, _ = parser.parse_known_args()
     config = configparser.ConfigParser()
@@ -173,12 +148,4 @@
         f"stateMachine:{training_pipeline_name}-{target_env}"
     )
     print(f"State Machine Name is {training_pipeline_name}-{target_env}")
-    example_run_training_pipeline(workflow_arn, region)
-=======
-    parser.add_argument(
-        "--workflow-arn", "-w", type=str,
-    )
-    args, _ = parser.parse_known_args()
-
-    example_run_training_pipeline(args.workflow_arn)
->>>>>>> 8d08a386
+    example_run_training_pipeline(workflow_arn, region)